--- conflicted
+++ resolved
@@ -224,7 +224,7 @@
 ;;; Main
 
 (defvar org-node-parser--buf nil)
-(defun org-node-parser--init ()
+(defun org-node-parser--init-buf-and-switch ()
   "Setup a throwaway buffer in which to work and make it current.
 Also set some variables, including global variables."
   (switch-to-buffer (get-buffer-create " *org-node-parser*" t))
@@ -238,21 +238,10 @@
           (rx-to-string
            `(seq bol (repeat 1 ,(1- $inlinetask-min-level) "*") " ")))))
 
-<<<<<<< HEAD
-(defvar org-node-parser--ready nil)
-(defun org-node-parser--collect-dangerously (FILE)
-  "Dangerous - overwrites the current buffer!
-
-Read FILE contents into current buffer, analyze it for ID-nodes, links
-and other data, then return the data."
-  (unless org-node-parser--ready
-    (setq org-node-parser--ready t)
-=======
 (defun org-node-parser--scan-file (FILE)
   "Gather ID-nodes, links and other data in FILE."
   (unless (equal org-node-parser--buf (current-buffer))
->>>>>>> 10572bb8
-    (org-node-parser--init))
+    (org-node-parser--init-buf-and-switch))
   (setq org-node-parser--paths-types nil)
   (setq org-node-parser--found-links nil)
   (let (missing-file
